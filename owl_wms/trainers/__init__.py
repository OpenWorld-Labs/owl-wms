--- conflicted
+++ resolved
@@ -1,22 +1,13 @@
-def get_trainer_cls(trainer_id):
-    if trainer_id == "rft":
-        from .gamerft_trainer import RFTTrainer
-        return RFTTrainer
-    if trainer_id == "causvid":
-        from .causvid import CausVidTrainer
-        return CausVidTrainer
-<<<<<<< HEAD
-    if trainer_id == "shortcut":
-        from .shortcut_trainer import ShortcutTrainer
-        return ShortcutTrainer
-    if trainer_id == "self_forcing":
-        from .self_forcing import SelfForcingTrainer
-        return SelfForcingTrainer
-    if trainer_id == "shortcut_2":
-        from .shortcut_trainer_2 import ShortcutTrainer
-        return ShortcutTrainer
-=======
->>>>>>> 2ad0eb1b
-    if trainer_id == "av":
-        from .av_trainer import AVRFTTrainer
-        return AVRFTTrainer
+def get_trainer_cls(trainer_id):
+    if trainer_id == "rft":
+        from .gamerft_trainer import RFTTrainer
+        return RFTTrainer
+    if trainer_id == "causvid":
+        from .causvid import CausVidTrainer
+        return CausVidTrainer
+    if trainer_id == "self_forcing":
+        from .self_forcing import SelfForcingTrainer
+        return SelfForcingTrainer
+    if trainer_id == "av":
+        from .av_trainer import AVRFTTrainer
+        return AVRFTTrainer